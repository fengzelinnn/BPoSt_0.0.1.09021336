--- conflicted
+++ resolved
@@ -602,7 +602,6 @@
         stored_files: Arc<Mutex<HashMap<String, StoredFileRecord>>>,
         owner_id: String,
     ) -> std::io::Result<()> {
-<<<<<<< HEAD
         // On Windows, sockets accepted from a non-blocking listener inherit the
         // non-blocking mode. Subsequent read/write operations will then return
         // `WouldBlock` (WSAEWOULDBLOCK) instead of waiting for data, which breaks
@@ -611,8 +610,7 @@
         // applying read/write timeouts. This keeps the listener responsive while
         // still allowing the proof exchange to behave like a normal blocking
         // connection.
-=======
->>>>>>> 8679e16f
+
         stream.set_nonblocking(false)?;
         stream.set_read_timeout(Some(Duration::from_secs(2)))?;
         stream.set_write_timeout(Some(Duration::from_secs(2)))?;
