--- conflicted
+++ resolved
@@ -1394,17 +1394,13 @@
     for attempt in 0..max_attempts {
         match TcpStream::connect_timeout(&addr, connect_timeout) {
             Ok(mut stream) => {
-<<<<<<< HEAD
+
                 let _ = stream.set_write_timeout(Some(Duration::from_secs(8)));
                 // Verifying the Nova proof can be CPU intensive on the user
                 // side, especially on Windows. Allow a generous timeout while
                 // we wait for the response so we do not abort the exchange
                 // prematurely.
                 let _ = stream.set_read_timeout(Some(Duration::from_secs(30)));
-=======
-                let _ = stream.set_write_timeout(Some(Duration::from_secs(4)));
-                let _ = stream.set_read_timeout(Some(Duration::from_secs(4)));
->>>>>>> 8679e16f
                 if stream.write_all(&payload_bytes).is_err() {
                     return None;
                 }
@@ -1414,7 +1410,7 @@
 
                 let mut reader = BufReader::new(stream);
                 let mut line = String::new();
-<<<<<<< HEAD
+
                 match reader.read_line(&mut line) {
                     Ok(0) => return None,
                     Ok(_) => return serde_json::from_str(&line).ok(),
@@ -1437,12 +1433,7 @@
                         thread::sleep(Duration::from_millis(backoff_ms));
                         continue;
                     }
-=======
-                if reader.read_line(&mut line).ok()? > 0 {
-                    return serde_json::from_str(&line).ok();
-                } else {
-                    return None;
->>>>>>> 8679e16f
+
                 }
             }
             Err(err) => {
